--- conflicted
+++ resolved
@@ -13,7 +13,7 @@
 - filter if snp_occurrence == 1 & unknown
 - compare differences between each method
 - separate LFH into population and sample frequencies
-- add ooslfh 
+- add ooslfh
 - for one off samples don't penalize the higher percentage one off haplotype
     - in case where both are under threshold, keep top one
 - create flags to validate haplotypes and check to see if filtering excludes them
@@ -26,14 +26,12 @@
 - fit parameters with filtered and unfiltered haplotypes
 
 ## Plots
-- change color of malaria to red, asymptomatic/qPCR + to blue, asymptomatic/bloodsmear+ to green 
+- change color of malaria to red, asymptomatic/qPCR + to blue, asymptomatic/bloodsmear+ to green
 - ensure that "malaria" episodes (coded on plot) match up to actual diagnosed malaria episodes (consider coding this directly from the metadata, there should be a malaria y/n variable)
 
-<<<<<<< HEAD
+## Epi
+-generate stats on gap length by haplotype
+
 ## Meeting Notes
 - check if replicates function properly when one of the pairs has zero reads with SeekDeep
-- check to see if the expected haplotype is found in the 7 strain controls that only show 5
-=======
-## Epi
--generate stats on gap length by haplotype
->>>>>>> 049c8362
+- check to see if the expected haplotype is found in the 7 strain controls that only show 5